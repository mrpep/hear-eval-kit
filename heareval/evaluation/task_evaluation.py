#!/usr/bin/env python3
"""
Runs evaluation on the test predictions for predictions on a HEAR task.
"""

import json
import pickle
from pathlib import Path
from typing import Collection, Dict, List, Tuple

import numpy as np
import pandas as pd
import torch

from heareval.score import available_scores, label_vocab_as_dict, label_to_binary_vector


def get_scene_based_prediction_files(
    task_path: Path, label_to_idx: Dict[str, str]
) -> Tuple[np.ndarray, List]:
    # Predictions are currently torch tensors -- should we convert to np arrays before
    # pickling?
    predictions = pickle.load(
        task_path.joinpath("test.predicted-labels.pkl").open("rb")
    )
    if isinstance(predictions, torch.Tensor):
        predictions = predictions.detach().cpu().numpy()
    elif isinstance(predictions, np.ndarray):
        pass
    else:
        raise TypeError(
            "Expected predictions to be a numpy array or a torch tensor. "
            f"Received: {type(predictions)}."
        )

    targets = pickle.load(task_path.joinpath("test.target-labels.pkl").open("rb"))

    # What other types could we receive as targets?
    assert isinstance(targets, list)

    # Convert targets to binary vector
    num_labels = len(label_to_idx)
    binary_targets = []
    for target in targets:
        assert isinstance(target, list)
        labels = [label_to_idx[str(label)] for label in target]
        binary_targets.append(label_to_binary_vector(labels, num_labels))

    targets = torch.vstack(binary_targets)

    # Make sure we have the same number of predictions as targets
    assert len(predictions) == len(targets)

    return predictions, targets


def get_event_based_prediction_files(task_path: Path) -> Tuple[Dict, Dict]:
    # For event based embeddings we load JSON files of the labeled sound events
    predictions = json.load(task_path.joinpath("test.predictions.json").open())
    targets = json.load(task_path.joinpath("test.json").open())
    assert isinstance(predictions, dict)
    assert isinstance(targets, dict)
    for filename in predictions:
        assert filename in targets

    return predictions, targets


def task_evaluation(task_path: Path):

    metadata = json.load(task_path.joinpath("task_metadata.json").open())
    label_vocab = pd.read_csv(task_path.joinpath("labelvocabulary.csv"))
    label_to_idx = label_vocab_as_dict(label_vocab, key="label", value="idx")

    if "evaluation" not in metadata:
        print(f"Task {task_path.name} has no evaluation config.")
        return

    embedding_type = metadata["embedding_type"]
    predictions: Collection = []
    targets: Collection = []
    if embedding_type == "scene":
<<<<<<< HEAD
        predictions, targets = get_scene_based_prediction_files(task_path)
=======
        predictions, targets = get_scene_based_prediction_files(
            task_path, label_to_idx=label_to_idx
        )
>>>>>>> c6a4c88f
        predictions, targets = np.array(predictions), np.array(targets)
    elif embedding_type == "event":
        predictions, targets = get_event_based_prediction_files(task_path)
    else:
        raise ValueError(f"Unknown embedding type received: {embedding_type}")

    scores = metadata["evaluation"]
    results = {}
    for score in scores:
        print("  -", score)
        # score_function = available_scores[score](metadata, label_to_idx)
        score_function = available_scores[score](label_to_idx=label_to_idx)
        new_results = score_function(predictions, targets)
        print("   ", new_results)
        results.update({score: new_results})

    return results<|MERGE_RESOLUTION|>--- conflicted
+++ resolved
@@ -80,13 +80,9 @@
     predictions: Collection = []
     targets: Collection = []
     if embedding_type == "scene":
-<<<<<<< HEAD
-        predictions, targets = get_scene_based_prediction_files(task_path)
-=======
         predictions, targets = get_scene_based_prediction_files(
             task_path, label_to_idx=label_to_idx
         )
->>>>>>> c6a4c88f
         predictions, targets = np.array(predictions), np.array(targets)
     elif embedding_type == "event":
         predictions, targets = get_event_based_prediction_files(task_path)
