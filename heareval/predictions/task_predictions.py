--- conflicted
+++ resolved
@@ -573,11 +573,7 @@
 
     print(
         f"Getting embeddings for split {split_name}, "
-<<<<<<< HEAD
-        + f"which has {len(dataset)} instances."
-=======
         + f"which has {len(split_name)} instances."
->>>>>>> 316dc432
     )
 
     return DataLoader(
@@ -639,12 +635,7 @@
     early_stop_callback = EarlyStopping(
         monitor=target_score,
         min_delta=0.00,
-<<<<<<< HEAD
         patience=conf["patience"],
-=======
-        # patience=50,
-        patience=3,
->>>>>>> 316dc432
         verbose=False,
         mode=mode,
     )
@@ -667,16 +658,12 @@
     )
     trainer.fit(predictor, train_dataloader, valid_dataloader)
     if checkpoint_callback.best_model_score is not None:
-<<<<<<< HEAD
         return (
             predictor,
             trainer,
             checkpoint_callback.best_model_score.detach().cpu(),
             mode,
         )
-=======
-        return predictor, trainer, checkpoint_callback.best_model_score.item(), mode
->>>>>>> 316dc432
     else:
         raise ValueError(
             f"No score {checkpoint_callback.best_model_score} for this model"
@@ -739,30 +726,12 @@
             gpus=gpus,
         )
         scores_and_trainers.append((best_model_score, trainer, predictor))
-<<<<<<< HEAD
         print_scores(mode, scores_and_trainers)
 
     # Use that model to compute test scores
     best_score, best_trainer, best_predictor = scores_and_trainers[0]
     print()
     print("Best validation score", best_score, dict(best_predictor.hparams))
-=======
-
-    # Pick the model with the best validation score
-    scores_and_trainers.sort(key=lambda st: -st[0])
-    if mode == "max":
-        pass
-    elif mode == "min":
-        scores_and_trainers.reverse()
-    else:
-        raise ValueError(f"mode = {mode}")
-    # print(mode)
-    # print(scores_and_trainers)
-
-    # Use that model to compute test scores
-    best_score, best_trainer, best_predictor = scores_and_trainers[0]
-    print("Best validation score", best_score)
->>>>>>> 316dc432
     test_dataloader = dataloader_from_split_name(
         "test", embedding_path, label_to_idx, nlabels, metadata["embedding_type"]
     )
@@ -774,22 +743,10 @@
         json.dumps(test_scores, indent=4)
     )
 
-<<<<<<< HEAD
     open(embedding_path.joinpath("test.best-model-config.json"), "wt").write(
         json.dumps(dict(best_predictor.hparams), indent=4)
     )
 
-    # TODO: Do something with me
-    """
-    task_predictions_test(
-        predictor=predictor,
-        embedding_path=embedding_path,
-        metadata=metadata,
-        label_to_idx=label_to_idx,
-        nlabels=nlabels,
-    )
-    """
-=======
     # Cache predictions for secondary sanity-check evaluation
     if metadata["embedding_type"] == "event":
         json.dump(
@@ -800,5 +757,4 @@
     pickle.dump(
         best_predictor.test_predicted_labels,
         open(embedding_path.joinpath("test.predicted-labels.pkl"), "wb"),
-    )
->>>>>>> 316dc432
+    )